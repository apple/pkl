--- conflicted
+++ resolved
@@ -25,6 +25,7 @@
 import kotlin.Boolean
 import kotlin.Int
 import kotlin.Long
+import kotlin.RuntimeException
 import kotlin.String
 import kotlin.Suppress
 import kotlin.Unit
@@ -37,8 +38,6 @@
 import org.pkl.core.util.CodeGeneratorUtils
 import org.pkl.core.util.IoUtils
 
-<<<<<<< HEAD
-=======
 class JavaCodeGeneratorException(message: String) : RuntimeException(message)
 
 @kotlin.Deprecated("renamed to JavaCodeGeneratorOptions", ReplaceWith("JavaCodeGeneratorOptions"))
@@ -97,7 +96,6 @@
   val renames: Map<String, String> = emptyMap(),
 )
 
->>>>>>> 0973774a
 /** Entrypoint for the Java code generator API. */
 class JavaCodeGenerator(
   private val schema: ModuleSchema,
@@ -907,4 +905,62 @@
   }
 
   private val nameMapper = NameMapper(codegenOptions.renames)
-}+}
+
+internal val javaReservedWords =
+  setOf(
+    "_", // java 9+
+    "abstract",
+    "assert",
+    "boolean",
+    "break",
+    "byte",
+    "case",
+    "catch",
+    "char",
+    "class",
+    "const",
+    "continue",
+    "default",
+    "double",
+    "do",
+    "else",
+    "enum",
+    "extends",
+    "false",
+    "final",
+    "finally",
+    "float",
+    "for",
+    "goto",
+    "if",
+    "implements",
+    "import",
+    "instanceof",
+    "int",
+    "interface",
+    "long",
+    "native",
+    "new",
+    "null",
+    "package",
+    "private",
+    "protected",
+    "public",
+    "return",
+    "short",
+    "static",
+    "strictfp",
+    "super",
+    "switch",
+    "synchronized",
+    "this",
+    "throw",
+    "throws",
+    "transient",
+    "true",
+    "try",
+    "void",
+    "volatile",
+    "while",
+  )