/*
 * Copyright © 2024-2025 Apple Inc. and the Pkl project authors. All rights reserved.
 *
 * Licensed under the Apache License, Version 2.0 (the "License");
 * you may not use this file except in compliance with the License.
 * You may obtain a copy of the License at
 *
 *     https://www.apache.org/licenses/LICENSE-2.0
 *
 * Unless required by applicable law or agreed to in writing, software
 * distributed under the License is distributed on an "AS IS" BASIS,
 * WITHOUT WARRANTIES OR CONDITIONS OF ANY KIND, either express or implied.
 * See the License for the specific language governing permissions and
 * limitations under the License.
 */
package org.pkl.codegen.java

import java.nio.file.Path
import org.pkl.commons.cli.CliBaseOptions

/** Configuration options for [CliJavaCodeGenerator]. */
data class CliJavaCodeGeneratorOptions(
  /** Base options shared between CLI commands. */
  val base: CliBaseOptions,

  /** The directory where generated source code is placed. */
  val outputDir: Path,

  /** The characters to use for indenting generated source code. */
  val indent: String = "  ",

  /** Whether to add a <code>@Generated</code> annotation to the types to be generated. */
  val generatedAnnotation: Boolean = false,

  /**
   * Whether to generate public getter methods and private/protected fields instead of public
   * fields.
   */
  val generateGetters: Boolean = false,

  /** Whether to preserve Pkl doc comments by generating corresponding Javadoc comments. */
  val generateJavadoc: Boolean = false,

  /** Whether to generate config classes for use with Spring Boot. */
  val generateSpringBootConfig: Boolean = false,

  /**
   * Fully qualified name of the annotation type to use for annotating constructor parameters with
   * their name.
   *
   * The specified annotation type must have a `value` parameter of type [java.lang.String] or the
   * generated code may not compile.
   *
   * If set to `null`, constructor parameters are not annotated. The default value is `null` if
   * [generateSpringBootConfig] is `true` and `"org.pkl.config.java.mapper.Named"` otherwise.
   */
  val paramsAnnotation: String? =
    if (generateSpringBootConfig) null else "org.pkl.config.java.mapper.Named",

  /**
   * Fully qualified name of the annotation type to use for annotating non-null types.
   *
   * The specified annotation type must have a [java.lang.annotation.Target] of
   * [java.lang.annotation.ElementType.TYPE_USE] or the generated code may not compile. If set to
   * `null`, [org.pkl.config.java.mapper.NonNull] will be used.
   */
  val nonNullAnnotation: String? = null,

  /** Whether to generate classes that implement [java.io.Serializable]. */
  val implementSerializable: Boolean = false,

  /**
   * A rename mapping for class names.
   *
   * When you need to have Java class or package names different from the default names derived from
   * Pkl module names, you can define a rename mapping, where the key is a prefix of the original
   * Pkl module name, and the value is the desired replacement.
   */
  val renames: Map<String, String> = emptyMap(),

  /**
   * Whether to generate Java records and the related interfaces.
   *
   * This overrides any Java class generation related options!
   */
  val generateRecords: Boolean = false,

  /** Whether to generate JEP 468 like withers for records. */
  val useWithers: Boolean = false,

  /** Whether to generate Lombok Builders for records. */
  val useLombokBuilders: Boolean = false,
) {
  @Suppress("DeprecatedCallableAddReplaceWith")
  @Deprecated("deprecated without replacement")
  fun toJavaCodegenOptions() = toJavaCodeGeneratorOptions()

  internal fun toJavaCodeGeneratorOptions() =
    JavaCodeGeneratorOptions(
<<<<<<< HEAD
      indent = indent,
      generateGetters = generateGetters,
      generateJavadoc = generateJavadoc,
      generateSpringBootConfig = generateSpringBootConfig,
      paramsAnnotation = paramsAnnotation,
      nonNullAnnotation = nonNullAnnotation,
      implementSerializable = implementSerializable,
      renames = renames,
      generateRecords = generateRecords,
      useWithers = useWithers,
      useLombokBuilders = useLombokBuilders,
=======
      indent,
      generatedAnnotation,
      generateGetters,
      generateJavadoc,
      generateSpringBootConfig,
      paramsAnnotation,
      nonNullAnnotation,
      implementSerializable,
      renames,
>>>>>>> 0973774a
    )
}<|MERGE_RESOLUTION|>--- conflicted
+++ resolved
@@ -97,8 +97,8 @@
 
   internal fun toJavaCodeGeneratorOptions() =
     JavaCodeGeneratorOptions(
-<<<<<<< HEAD
       indent = indent,
+      generatedAnnotation = generatedAnnotation,
       generateGetters = generateGetters,
       generateJavadoc = generateJavadoc,
       generateSpringBootConfig = generateSpringBootConfig,
@@ -109,16 +109,5 @@
       generateRecords = generateRecords,
       useWithers = useWithers,
       useLombokBuilders = useLombokBuilders,
-=======
-      indent,
-      generatedAnnotation,
-      generateGetters,
-      generateJavadoc,
-      generateSpringBootConfig,
-      paramsAnnotation,
-      nonNullAnnotation,
-      implementSerializable,
-      renames,
->>>>>>> 0973774a
     )
 }