--- conflicted
+++ resolved
@@ -2,18 +2,12 @@
 
 files=`git diff --cached --name-status`
 
-<<<<<<< HEAD
 if [[ $files =~ .github/* ]]; then
   pkl eval --project-dir .github/ -m .github .github/index.pkl
   git add .github/workflows/
-=======
-if [[ $files =~ .circleci/config.pkl ]]; then
-  pkl eval .circleci/config.pkl -o .circleci/config.yml
-  git add .circleci/config.yml
 fi
 
 if [[ $files =~ \.github/ISSUE_TEMPLATE/.*\.pkl ]]; then
   pkl eval -m .github/ISSUE_TEMPLATE{,/*.pkl}
   git add .github/ISSUE_TEMPLATE/*.yml
->>>>>>> 61b2c1b7
 fi